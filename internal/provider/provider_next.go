--- conflicted
+++ resolved
@@ -141,11 +141,8 @@
 		NewRegistryProviderResource,
 		NewResourceVariable,
 		NewResourceWorkspaceSettings,
-<<<<<<< HEAD
+		NewSAMLSettingsResource,
 		NewTestVariableResource,
-=======
-		NewSAMLSettingsResource,
 		NewWorkspaceRunTaskResource,
->>>>>>> 48690fc1
 	}
 }