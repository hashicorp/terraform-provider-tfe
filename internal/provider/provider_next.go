--- conflicted
+++ resolved
@@ -168,13 +168,10 @@
 		NewWorkspaceRunTaskResource,
 		NewNotificationConfigurationResource,
 		NewTeamTokenResource,
-<<<<<<< HEAD
 		NewProjectSettingsResource,
-=======
 		NewTerraformVersionResource,
 		NewOPAVersionResource,
 		NewsentinelVersionResource,
->>>>>>> 21cae0b0
 	}
 }
 
