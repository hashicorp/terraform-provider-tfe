---
layout: "tfe"
page_title: "Terraform Enterprise: tfe_variable_set"
sidebar_current: "docs-resource-tfe-variable-set"
description: |-
  Manages variable sets.
---

# tfe_variable_set

Creates, updates and destroys variable sets.

## Example Usage

Basic usage:

```hcl
resource "tfe_organization" "test" {
  name  = "my-org-name"
  email = "admin@company.com"
}

resource "tfe_workspace" "test" {
  name         = "my-workspace-name"
  organization = tfe_organization.test.name
}

resource "tfe_variable_set" "test" {
<<<<<<< HEAD
  name         = "Test Varset"
  description  = "Some description."
  global       = false
  organization = tfe_organization.test.name
  workspaces   = [tfe_workspace.test.id]
=======
  name          = "Test Varset"
  description   = "Some description."
  global        = false
  organization  = tfe_organization.test.id
  workspace_ids = [tfe_workspace.test.id]
>>>>>>> 84b17f2e
}

resource "tfe_variable" "test" {
  key          = "seperate_variable"
  value        = "my_value_name"
  category     = "terraform"
  description  = "a useful description"
  variable_set = tfe_variable_set.test.id
}

resource "tfe_variable" "test" {
  key          = "another_variable"
  value        = "my_value_name"
  category     = "env"
  description  = "an environment variable"
  variable_set = tfe_variable_set.test.id
}
```

Creating a global variable set:

```hcl
resource "tfe_organization" "test" {
  name  = "my-org-name"
  email = "admin@company.com"
}

resource "tfe_variable_set" "test" {
  name         = "Global Varset"
  description  = "Variable set applied to all workspaces."
  global       = true
  organization = tfe_organization.test.name
}

resource "tfe_variable" "test" {
  key             = "seperate_variable"
  value           = "my_value_name"
  category        = "terraform"
  description     = "a useful description"
  variable_set_id = tfe_variable_set.test.id
}

resource "tfe_variable" "test" {
  key             = "another_variable"
  value           = "my_value_name"
  category        = "env"
  description     = "an environment variable"
  variable_set_id = tfe_variable_set.test.id
}
```

Creating a variable set that is applied based on workspace tags:

```hcl
resource "tfe_organization" "test" {
  name  = "my-org-name"
  email = "admin@company.com"
}

data "tfe_workspace_ids" "prod-apps" {
  tag_names    = ["prod", "app", "aws"]
  organization = tfe_organization.test.name
}

resource "tfe_variable_set" "test" {
<<<<<<< HEAD
  name         = "Tag Based Varset"
  description  = "Variable set applied to workspaces based on tag."
  organization = tfe_organization.test.name
  workspaces   = tfe_workspace_ids.prod-apps.ids
=======
  name          = "Tag Based Varset"
  description   = "Variable set applied to workspaces based on tag."
  organization  = tfe_organization.test.id
  workspace_ids = tfe_workspace_ids.prod-apps.ids
>>>>>>> 84b17f2e
}
```

## Argument Reference

The following arguments are supported:

* `name` - (Required) Name of the variable set.
* `description` - (Optional) Description of the variable set.
* `global` - (Optional) Whether or not the variable set applies to all workspaces in the organization. Defaults to `false`.
* `organization` - (Required) Name of the organization.
* `workspace_ids` - (Optional) IDs of the workspaces that use the variable set.

## Attributes Reference

* `id` - The ID of the variable set.

## Import

Variable sets can be imported; use `<VARIABLE SET ID>` as the import ID. For example:

```shell
terraform import tfe_variable_set.test varset-5rTwnSaRPogw6apb
```<|MERGE_RESOLUTION|>--- conflicted
+++ resolved
@@ -26,19 +26,11 @@
 }
 
 resource "tfe_variable_set" "test" {
-<<<<<<< HEAD
-  name         = "Test Varset"
-  description  = "Some description."
-  global       = false
-  organization = tfe_organization.test.name
-  workspaces   = [tfe_workspace.test.id]
-=======
   name          = "Test Varset"
   description   = "Some description."
   global        = false
-  organization  = tfe_organization.test.id
+  organization  = tfe_organization.test.name
   workspace_ids = [tfe_workspace.test.id]
->>>>>>> 84b17f2e
 }
 
 resource "tfe_variable" "test" {
@@ -104,17 +96,10 @@
 }
 
 resource "tfe_variable_set" "test" {
-<<<<<<< HEAD
-  name         = "Tag Based Varset"
-  description  = "Variable set applied to workspaces based on tag."
-  organization = tfe_organization.test.name
-  workspaces   = tfe_workspace_ids.prod-apps.ids
-=======
   name          = "Tag Based Varset"
   description   = "Variable set applied to workspaces based on tag."
-  organization  = tfe_organization.test.id
+  organization  = tfe_organization.test.name
   workspace_ids = tfe_workspace_ids.prod-apps.ids
->>>>>>> 84b17f2e
 }
 ```
 
