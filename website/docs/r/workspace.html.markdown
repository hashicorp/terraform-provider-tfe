--- conflicted
+++ resolved
@@ -103,16 +103,10 @@
   (like `~> 1.0.0`); if you specify a constraint, the workspace will always use
   the newest release that meets that constraint. Defaults to the latest
   available version.
-<<<<<<< HEAD
-* `trigger_prefixes` - (Optional) List of trigger prefixes that describe the paths Terraform Cloud monitors for changes, in addition to the working directory. Trigger prefixes are always appended to the root directory of the repository. 
-  Terraform Cloud or Terraform Enterprise will start a run when files are changed in any directory path matching the provided set of prefixes. Mutually exclusive with `trigger-patterns`.
-* `trigger_patterns` - (Optional) List of [glob patterns](https://www.terraform.io/cloud-docs/workspaces/settings/vcs#glob-patterns-for-automatic-run-triggering) that describe the files Terraform Cloud monitors for changes. Trigger patterns are always appended to the root directory of the repository. Mutually exclusive with `trigger-prefixes`. Only available for Terraform Cloud.
-* `tag_names` - (Optional) A list of tag names for this workspace. Note that tags must only contain letters, numbers, colons, or hyphens.
-=======
 * `trigger_prefixes` - (Optional) List of repository-root-relative paths which describe all locations
   to be tracked for changes.
+* `trigger_patterns` - (Optional) List of [glob patterns](https://www.terraform.io/cloud-docs/workspaces/settings/vcs#glob-patterns-for-automatic-run-triggering) that describe the files Terraform Cloud monitors for changes. Trigger patterns are always appended to the root directory of the repository. Mutually exclusive with `trigger-prefixes`. Only available for Terraform Cloud.
 * `tag_names` - (Optional) A list of tag names for this workspace. Note that tags must only contain lowercase letters, numbers, colons, or hyphens.
->>>>>>> 9a759361
 * `working_directory` - (Optional) A relative path that Terraform will execute
   within.  Defaults to the root of your repository.
 * `vcs_repo` - (Optional) Settings for the workspace's VCS repository, enabling the [UI/VCS-driven run workflow](https://www.terraform.io/docs/cloud/run/ui.html).
