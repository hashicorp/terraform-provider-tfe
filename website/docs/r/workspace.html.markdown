---
layout: "tfe"
page_title: "Terraform Enterprise: tfe_workspace"
sidebar_current: "docs-resource-tfe-workspace"
description: |-
  Manages workspaces.
---

# tfe_workspace

Provides a workspace resource.

~> **NOTE:** Using `global_remote_state` or `remote_state_consumer_ids` requires using the provider with Terraform Cloud or an instance of Terraform Enterprise at least as recent as v202104-1.

~> **NOTE:** Using `trigger-patterns`  requires using the provider with Terraform Cloud or an instance of Terraform Enterprise at least as recent as TODO: update version.

## Example Usage

Basic usage:

```hcl
resource "tfe_organization" "test-organization" {
  name  = "my-org-name"
  email = "admin@company.com"
}

resource "tfe_workspace" "test" {
  name         = "my-workspace-name"
  organization = tfe_organization.test-organization.name
  tag_names    = ["test", "app"]
}
```

With `execution_mode` of `agent`:

```hcl
resource "tfe_organization" "test-organization" {
  name  = "my-org-name"
  email = "admin@company.com"
}

resource "tfe_agent_pool" "test-agent-pool" {
  name         = "my-agent-pool-name"
  organization = tfe_organization.test-organization.name
}

resource "tfe_workspace" "test" {
  name           = "my-workspace-name"
  organization   = tfe_organization.test-organization.name
  agent_pool_id  = tfe_agent_pool.test-agent-pool.id
  execution_mode = "agent"
}
```

## Argument Reference

The following arguments are supported:

* `name` - (Required) Name of the workspace.
* `organization` - (Required) Name of the organization.
* `description` - (Optional) A description for the workspace.
* `agent_pool_id` - (Optional) The ID of an agent pool to assign to the workspace. Requires `execution_mode`
  to be set to `agent`. This value _must not_ be provided if `execution_mode` is set to any other value or if `operations` is
  provided.
* `allow_destroy_plan` - (Optional) Whether destroy plans can be queued on the workspace.
* `auto_apply` - (Optional) Whether to automatically apply changes when a
  Terraform plan is successful. Defaults to `false`.
* `execution_mode` - (Optional) Which [execution mode](https://www.terraform.io/docs/cloud/workspaces/settings.html#execution-mode)
  to use. Using Terraform Cloud, valid values are `remote`, `local` or`agent`.
  Defaults to `remote`. Using Terraform Enterprise, only `remote`and `local`
  execution modes are valid.  When set to `local`, the workspace will be used
  for state storage only. This value _must not_ be provided if `operations`
  is provided.
* `file_triggers_enabled` - (Optional) Whether to filter runs based on the changed files
  in a VCS push. Defaults to `false`. If enabled, the working directory and
  trigger prefixes describe a set of paths which must contain changes for a
  VCS push to trigger a run. If disabled, any push will trigger a run.
* `global_remote_state` - (Optional) Whether the workspace allows all workspaces in the organization to access its state data during runs. If false, then only specifically approved workspaces can access its state (`remote_state_consumer_ids`).
* `remote_state_consumer_ids` - (Optional) The set of workspace IDs set as explicit remote state consumers for the given workspace.
* `operations` - **Deprecated** Whether to use remote execution mode.
  Defaults to `true`. When set to `false`, the workspace will be used for
  state storage only. This value _must not_ be provided if `execution_mode` is
  provided.
* `queue_all_runs` - (Optional) Whether the workspace should start
  automatically performing runs immediately after its creation. Defaults to
  `true`. When set to `false`, runs triggered by a webhook (such as a commit
  in VCS) will not be queued until at least one run has been manually queued.
  **Note:** This default differs from the Terraform Cloud API default, which
  is `false`. The provider uses `true` as any workspace provisioned with
  `false` would need to then have a run manually queued out-of-band before
  accepting webhooks.
* `speculative_enabled` - (Optional) Whether this workspace allows speculative
  plans. Defaults to `true`. Setting this to `false` prevents Terraform Cloud
  or the Terraform Enterprise instance from running plans on pull requests,
  which can improve security if the VCS repository is public or includes
  untrusted contributors.
* `structured_run_output_enabled` - (Optional) Whether this workspace should
  show output from Terraform runs using the enhanced UI when available.
  Defaults to `true`. Setting this to `false` ensures that all runs in this
  workspace will display their output as text logs.
* `ssh_key_id` - (Optional) The ID of an SSH key to assign to the workspace.
* `terraform_version` - (Optional) The version of Terraform to use for this
  workspace. This can be either an exact version or a
  [version constraint](https://www.terraform.io/docs/language/expressions/version-constraints.html)
  (like `~> 1.0.0`); if you specify a constraint, the workspace will always use
  the newest release that meets that constraint. Defaults to the latest
  available version.
* `trigger_prefixes` - (Optional) List of repository-root-relative paths which describe all locations
<<<<<<< HEAD
  to be tracked for changes. Mutually exclusive with `trigger-patterns`.
* `trigger_patterns` - (Optional) List of repository-root-relative GLOB patterns which describe all locations 
  to be tracked for changes. Mutually exclusive with `trigger-prefixes`.
* `tag_names` - (Optional) A list of tag names for this workspace. Note that tags must only contain letters, numbers or colons. 
=======
  to be tracked for changes.
* `tag_names` - (Optional) A list of tag names for this workspace. Note that tags must only contain letters, numbers, colons, or hyphens.
>>>>>>> 1a2d7a4e
* `working_directory` - (Optional) A relative path that Terraform will execute
  within.  Defaults to the root of your repository.
* `vcs_repo` - (Optional) Settings for the workspace's VCS repository, enabling the [UI/VCS-driven run workflow](https://www.terraform.io/docs/cloud/run/ui.html).
  Omit this argument to utilize the [CLI-driven](https://www.terraform.io/docs/cloud/run/cli.html) and [API-driven](https://www.terraform.io/docs/cloud/run/api.html)
  workflows, where runs are not driven by webhooks on your VCS provider.

The `vcs_repo` block supports:

* `identifier` - (Required) A reference to your VCS repository in the format
  `<organization>/<repository>` where `<organization>` and `<repository>` refer to the organization and repository
  in your VCS provider. The format for Azure DevOps is <organization>/<project>/_git/<repository>.
* `branch` - (Optional) The repository branch that Terraform will execute from.
  This defaults to the repository's default branch (e.g. main).
* `ingress_submodules` - (Optional) Whether submodules should be fetched when
  cloning the VCS repository. Defaults to `false`.
* `oauth_token_id` - (Required) The VCS Connection (OAuth Connection + Token) to use.
  This ID can be obtained from a `tfe_oauth_client` resource.

## Attributes Reference

In addition to all arguments above, the following attributes are exported:

* `id` - The workspace ID.

## Import

Workspaces can be imported; use `<WORKSPACE ID>` or `<ORGANIZATION NAME>/<WORKSPACE NAME>` as the
import ID. For example:

```shell
terraform import tfe_workspace.test ws-CH5in3chf8RJjrVd
```

```shell
terraform import tfe_workspace.test my-org-name/my-wkspace-name
```<|MERGE_RESOLUTION|>--- conflicted
+++ resolved
@@ -106,15 +106,10 @@
   the newest release that meets that constraint. Defaults to the latest
   available version.
 * `trigger_prefixes` - (Optional) List of repository-root-relative paths which describe all locations
-<<<<<<< HEAD
   to be tracked for changes. Mutually exclusive with `trigger-patterns`.
 * `trigger_patterns` - (Optional) List of repository-root-relative GLOB patterns which describe all locations 
   to be tracked for changes. Mutually exclusive with `trigger-prefixes`.
 * `tag_names` - (Optional) A list of tag names for this workspace. Note that tags must only contain letters, numbers or colons. 
-=======
-  to be tracked for changes.
-* `tag_names` - (Optional) A list of tag names for this workspace. Note that tags must only contain letters, numbers, colons, or hyphens.
->>>>>>> 1a2d7a4e
 * `working_directory` - (Optional) A relative path that Terraform will execute
   within.  Defaults to the root of your repository.
 * `vcs_repo` - (Optional) Settings for the workspace's VCS repository, enabling the [UI/VCS-driven run workflow](https://www.terraform.io/docs/cloud/run/ui.html).
