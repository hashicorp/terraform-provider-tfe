--- conflicted
+++ resolved
@@ -49,13 +49,10 @@
 1. `RUN_TASKS_HMAC` - The optional HMAC Key that should be used for Run Task operations. The default is no key.
 1. `GITHUB_APP_INSTALLATION_ID` - GitHub App installation internal id in the format `ghain-xxxxxxx`. Required for running any tests that use GitHub App VCS (workspace, policy sets, registry module).
 1. `GITHUB_APP_INSTALLATION_NAME` - GitHub App installation name. Required for running tfe_github_app_installation data source test.
-<<<<<<< HEAD
+1. `ENABLE_HYOK` - Set `ENABLE_HYOK=1` to enable HYOK-related tests.
+1. `HYOK_ORGANIZATION_NAME` - Name of an organization entitled to use HYOK. Required to run tests for HYOK resources and data sources.
 1. `HYOK_ENCRYPTED_DATA_KEY_ID` - HYOK encrypted data key id. Required for running hyok_encrypted_data_key data source test.
 1. `HYOK_CUSTOMER_KEY_VERSION_ID` - HYOK customer key version id. Required for running hyok_customer_key_version data source test.
-=======
-1. `ENABLE_HYOK` - Set `ENABLE_HYOK=1` to enable HYOK-related tests.
-1. `HYOK_ORGANIZATION_NAME` - Name of an organization entitled to use HYOK. Required to run tests for HYOK resources and data sources.
->>>>>>> c83b4ba2
 
 **Note:** In order to run integration tests for **Paid** features you will need a token `TFE_TOKEN` with HCP Terraform or Terraform Enterprise administrator privileges, otherwise the attempt to upgrade an organization's feature set will fail.
 
