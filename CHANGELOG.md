--- conflicted
+++ resolved
@@ -1,12 +1,10 @@
 ## Unreleased
-<<<<<<< HEAD
+
 ENHANCEMENTS:
 * `d/tfe_project`: Add `workspace_names` attribute, by @1natedawg [#1429](https://github.com/hashicorp/terraform-provider-tfe/pull/1429)
-=======
 
 BUG FIXES:
 * `r/tfe_workspace` html_url is now planned to be recomputed when `name` changes. Previously, changed values would show up on the next plan, by @brandonc [1422](https://github.com/hashicorp/terraform-provider-tfe/issues/1422)
->>>>>>> f88988b1
 
 ## v0.57.1
 
