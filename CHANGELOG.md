<<<<<<< HEAD
# UNRELEASED
<!-- Add CHANGELOG entry to this section for any PR awaiting the next release -->
<!-- Please also include if this is a Bug Fix, Enhancement, or Feature -->

FEATURES:
* **New Resource**: `r/tfe_registry_provider` is a new resource for managing public and private providers in the private registry, by @tmatilai [1185](https://github.com/hashicorp/terraform-provider-tfe/pull/1185)

# v0.51.0
=======
## v0.51.1

BUG FIXES:
* `r/tfe_admin_organization_settings`: Fixed default provider organization usage, by @brandonc [1183](https://github.com/hashicorp/terraform-provider-tfe/pull/1183)
* `r/tfe_registry_gpg_key`: Fixed update plans when using default organization, by @brandonc [1190](https://github.com/hashicorp/terraform-provider-tfe/pull/1190)
* `/r/tfe_workspace_settings`: Fix compatibility with older versions of Terraform Enterprise when using agent execution by @brandonc [1193](https://github.com/hashicorp/terraform-provider-tfe/pull/1193)

## v0.51.0
>>>>>>> 350ab37a

DEPRECATIONS and BREAKING CHANGES:
* `r/tfe_workspace`: `execution_mode` and `agent_pool_id` attributes have been deprecated in favor of a new resource, `tfe_workspace_settings`. Note that these fields no longer compute defaults which is consistent with using a new resource to manage these same settings. In practice, this means that if you unset `execution_mode` or `agent_pool_id` without also creating a `tfe_workspace_settings`, the setting will no longer revert to the default "remote" mode. To migrate, relocate the `execution_mode` and `agent_pool_id` arguments to `tfe_workspace_settings`.

BUG FIXES:
* `r/tfe_policy`: Fix the provider ignoring updates to the `query` field, by @skeggse [1108](https://github.com/hashicorp/terraform-provider-tfe/pull/1108)
* Fix the undetected change when modifying the `organization` default in the provider configuration by @brandonc [1152](https://github.com/hashicorp/terraform-provider-tfe/issue/1152)
* New resource `r/tfe_workspace_settings`: Can be used to break any circular dependency between `tfe_workspace` and `tfe_agent_pool_allowed_workspaces` by managing the `agent_pool_id` for a Workspace by @brandonc [1159](https://github.com/hashicorp/terraform-provider-tfe/pull/1159)

FEATURES:
* `d/tfe_registry_module`: Add `vcs_repo.tags` and `vcs_repo.branch` attributes to allow configuration of `publishing_mechanism`. Add `test_config` to support running tests on `branch`-based registry modules, by @hashimoon [1096](https://github.com/hashicorp/terraform-provider-tfe/pull/1096)
* **New Resource**: `r/tfe_organization_default_settings` is a new resource to set the `default_execution_mode` and `default_agent_pool_id` for an organization, by @SwiftEngineer [1137](https://github.com/hashicorp/terraform-provider-tfe/pull/1137)'
* **New Resource**: `r/tfe_workspace_settings` Uses the `tfe_organization_default_settings` `default_execution_mode` and `default_agent_pool_id` as the default `execution_mode` by @brandonc and @laurenolivia [1159](https://github.com/hashicorp/terraform-provider-tfe/pull/1159)
* **New Resource**: `r/tfe_registry_gpg_key` is a new resource for managing private registry GPG keys, by @tmatilai [1160](https://github.com/hashicorp/terraform-provider-tfe/pull/1160)
* **New Data Source**: `d/tfe_registry_gpg_key` is a new data source to retrieve a private registry GPG key, by @tmatilai [1160](https://github.com/hashicorp/terraform-provider-tfe/pull/1160)
* **New Data Source**: `d/tfe_registry_gpg_keys` is a new data source to retrieve all private registry GPG keys of an organization, by @tmatilai [1160](https://github.com/hashicorp/terraform-provider-tfe/pull/1160)

ENHANCEMENTS:
* `d/tfe_organization`: Make `name` argument optional if configured for the provider, by @tmatilai [1133](https://github.com/hashicorp/terraform-provider-tfe/pull/1133)

## v0.50.0

FEATURES:
* `r/tfe_workspace`: Add `auto_apply_run_trigger` attribute, by @nfagerlund [1123](https://github.com/hashicorp/terraform-provider-tfe/pull/1123)
* `d/tfe_workspace`: Add `auto_apply_run_trigger` attribute, by @nfagerlund [1123](https://github.com/hashicorp/terraform-provider-tfe/pull/1123)
* `r/tfe_variable_set`: Add `priority` attribute, by @Netra2104 [1075](https://github.com/hashicorp/terraform-provider-tfe/pull/1075)
* `d/tfe_variable_set`: Add `priority` attribute, by @Netra2104 [1075](https://github.com/hashicorp/terraform-provider-tfe/pull/1075)

BUG FIXES:

* `r/tfe_policy_set`: Fix detecting spurious changes on every run when providing file contents with `tfe_slug`. This may require an updated version of tfc-agent for the full fix to take effect. Fixed by upgrading go-slug to v0.13.1 [1123](https://github.com/hashicorp/terraform-provider-tfe/pull/1123)
* `r/tfe_variable`: Fix nil pointer dereference segfault on client error during Update operations, by @nfagerlund [1131](https://github.com/hashicorp/terraform-provider-tfe/1131)
* provider: Fix an issue where the request body is not preserved during certain retry scenarios, by @sebasslash [1135](https://github.com/hashicorp/terraform-provider-tfe/pull/1135)
* provider: Fix a build failure for 32 bit linux architectures by @brandonc [1139](https://github.com/hashicorp/terraform-provider-tfe/pull/1139)

## v0.49.2 (October 4, 2023)

BUG FIXES:
* `d/tfe_outputs`: Fix incompatibility with the newly-released Terraform 1.6, which would result in a "Data Source Not Implemented" error.

## v0.49.1 (October 2, 2023)

BUG FIXES:
* Reverts previous bug fix for provider making two service discovery requests per provider config. This was an internal refactor that broke provider token configuration, by @brandonc [1085](https://github.com/hashicorp/terraform-provider-tfe/pull/1085)

## v0.49.0 (October 2, 2023)

BUG FIXES:
* `r/tfe_team_project_access`: Fixes a panic that occurs when the client is configured against an older TFE release, by @sebasslash [1011](https://github.com/hashicorp/terraform-provider-tfe/pull/1011)
* The provider no longer makes two service discovery requests per provider config, by @brandonc [1034](https://github.com/hashicorp/terraform-provider-tfe/pull/1034)
* `d/tfe_policy_set`: Add `excluded_workspace_ids` attribute, by @Netra2104 [1035](https://github.com/hashicorp/terraform-provider-tfe/pull/1035)
* `r/tfe_workspace_policy_set` and `r/tfe_workspace_policy_set_exclusion`: Removed workspace-related `include` parameters since included workspace data is not required to manage these resources, by @jbonhag [1080](https://github.com/hashicorp/terraform-provider-tfe/pull/1080)

FEATURES:
* `d/tfe_organization_membership`: Add `organization_membership_id` attribute, by @laurenolivia [997](https://github.com/hashicorp/terraform-provider-tfe/pull/997)
* `d/tfe_variable_set`: Add `project_ids` attribute, by @Netra2104 [994](https://github.com/hashicorp/terraform-provider-tfe/pull/994)
* **New Data Source**: `d/tfe_teams` is a new data source to return names and IDs of Teams in an Organization, by @isaacmcollins [992](https://github.com/hashicorp/terraform-provider-tfe/pull/992)
* **New Resource**: `r/tfe_workspace_policy_set_exclusion` is a new resource allowing the exclusion of one or more existing workspaces from an existing `policy set`, by @Netra2104 [1033](https://github.com/hashicorp/terraform-provider-tfe/pull/1033)

## v0.48.0 (August 7, 2023)

BUG FIXES:
* `r/tfe_workspace`: Fix panic when updating `trigger_patterns` attribute, by @liamstevens [969](https://github.com/hashicorp/terraform-provider-tfe/pull/969)
* `r/tfe_admin_organization_settings`: Allow reprovisioning when the parent organization has been deleted, by @ctrombley [982](https://github.com/hashicorp/terraform-provider-tfe/pull/982)

FEATURES:
* **New Resource**: `r/tfe_saml_settings` manages SAML Settings, by @karvounis-form3 [970](https://github.com/hashicorp/terraform-provider-tfe/pull/970)
* `d/tfe_saml_settings`: Add PrivateKey (sensitive), SignatureSigningMethod, and SignatureDigestMethod attributes, by @karvounis-form3 [970](https://github.com/hashicorp/terraform-provider-tfe/pull/970)
* **New Resource**: `r/tfe_project_policy_set` is a new resource to attach/detach an existing `project` to an existing `policy set`, by @Netra2104 [972](https://github.com/hashicorp/terraform-provider-tfe/pull/972)
* `d/tfe_policy_set`: Add `project_ids` attribute, by @Netra2104 [974](https://github.com/hashicorp/terraform-provider-tfe/pull/974/files)
* `r/tfe_team_project_access`: Add a `custom` option to the `access` attribute as well as `project_access` and `workspace_access` attributes with
various customizable permissions options to apply to a project and all of the workspaces therein, by @rberecka [983](https://github.com/hashicorp/terraform-provider-tfe/pull/983)
* `d/team_project_access`: Add a `custom` option to the `access` attribute as well as `project_access` and `workspace_access` attributes, by @rberecka [983](https://github.com/hashicorp/terraform-provider-tfe/pull/983)


NOTES:
* The provider is now using go-tfe [v1.32.0](https://github.com/hashicorp/go-tfe/releases/tag/v1.32.0)
## v0.47.0 (July 18, 2023)

FEATURES:
* **New Data Source**: `d/tfe_saml_settings` is a new data source to retrieve SAML settings from the Terraform Enterprise Admin API, by @karvounis-form3 [952](https://github.com/hashicorp/terraform-provider-tfe/pull/952)

BUG FIXES:
* `d/tfe_project`: Ignore case when matching project name from Projects List API, by @jbonhag [958](https://github.com/hashicorp/terraform-provider-tfe/pull/958)

## v0.46.0 (July 3, 2023)

FEATURES:
* **New Resource**: `r/tfe_agent_pool_allowed_workspaces` restricts the use of an agent pool to particular workspaces, by @hs26gill [870](https://github.com/hashicorp/terraform-provider-tfe/pull/870)
* `r/tfe_organization_token`: Add optional `expired_at` field to organization tokens, by @juliannatetreault ([#844](https://github.com/hashicorp/terraform-provider-tfe/pull/844))
* `r/tfe_team_token`: Add optional `expired_at` field to team tokens, by @juliannatetreault ([#844](https://github.com/hashicorp/terraform-provider-tfe/pull/844))
* `r/tfe_agent_pool`: Add attribute `organization_scoped` to set the scope of an agent pool, by @hs26gill [870](https://github.com/hashicorp/terraform-provider-tfe/pull/870)
* `d/tfe_agent_pool`: Add attribute `organization_scoped` and `allowed_workspace_ids` to retrieve agent pool scope and associated allowed workspace ids, by @hs26gill [870](https://github.com/hashicorp/terraform-provider-tfe/pull/870)

BUG FIXES:
* `r/tfe_workspace_run`: Ensure `wait_for_run` correctly results in a fire-and-forget run when set to `false`, by @lucymhdavies ([#910](https://github.com/hashicorp/terraform-provider-tfe/pull/910))
* `r/tfe_workspace_run`: Fix rare random run failures; adjust lists of expected run statuses to ensure that a plan is completely processed before attempting to apply it, by @uk1288 ([#921](https://github.com/hashicorp/terraform-provider-tfe/pull/921))
* `r/tfe_notification_configuration`: Add support for missing "Check failed" Health Event notifications, by @lucymhdavies ([#927](https://github.com/hashicorp/terraform-provider-tfe/pull/927))
* `r/tfe_registry_module`: Fix a bug that prevented users from being able to create a registry module using a github app, by @dsa0x ([#935](https://github.com/hashicorp/terraform-provider-tfe/pull/935))

## v0.45.0 (May 25, 2023)

FEATURES:
* `r/tfe_team`: Add attribute `manage_membership` to `organization_access` on `tfe_team` by @JarrettSpiker ([#801](https://github.com/hashicorp/terraform-provider-tfe/pull/801))
* **New Resource**: `r/tfe_workspace_run` manages create and destroy lifecycles in a workspace, by @uk1288 ([#786](https://github.com/hashicorp/terraform-provider-tfe/pull/786))
* `r/tfe_variable`: Add a `readable_value` attribute, which will provide an un-redacted representation of the variable's value in plan outputs if the variable is not sensitive, and which may be referenced by downstream resources by @JarrettSpiker ([#801](https://github.com/hashicorp/terraform-provider-tfe/pull/867))

ENHANCEMENTS:
* `r/tfe_workspace`: Retry workspace safe delete if resources are still being processed to determine safety. ([#881](https://github.com/hashicorp/terraform-provider-tfe/pull/881))

BUG FIXES:

* `r/tfe_variable`: Don't silently erase or override the `value` of a sensitive variable on changes to other attributes when `ignore_changes = [value]` is set, by @nfagerlund ([#873](https://github.com/hashicorp/terraform-provider-tfe/pull/873), fixing issue [#839](https://github.com/hashicorp/terraform-provider-tfe/issues/839))

## v0.44.1 (April 21, 2023)

BUG FIXES:

* Fixed a documentation bug in the new `r/tfe_no_code_module` resource, incorrectly labelling the attribute `registry_module` as `module`

## v0.44.0 (April 19, 2023)

FEATURES:
* **New Data Source**: `d/tfe_project` is a new data source to retrieve project id and associated workspace ids, by @hs26gill ([#829](https://github.com/hashicorp/terraform-provider-tfe/pull/829))
* **New Resource**: `r/tfe_project_variable_set` is a new resource to apply variable sets to projects, by @jbonhag and @rberecka ([#837](https://github.com/hashicorp/terraform-provider-tfe/pull/837))
* **New Resource**: `r/tfe_no_code_module` is a new resource to manage no-code settings for registry modules, by @dsa0x ([#836](https://github.com/hashicorp/terraform-provider-tfe/pull/836))

    **NOTE:** This resource is currently in beta and isn't generally available to all users. It is subject to change or removal.

BUG FIXES:
* `r/tfe_workspace`: Only set `oauth_token_id` and `github_app_installation_id` if configured, by @moensch ([#835](https://github.com/hashicorp/terraform-provider-tfe/pull/835))

DEPRECATIONS:

* The `no_code` attribute in r/tfe_registry_module is deprecated in favor of the new resource `tfe_no_code_module`, which provides a more flexible interface for managing no-code settings for registry modules. The `no_code` attribute will be removed in the next major release of the provider. By @dsa0x ([#836](https://github.com/hashicorp/terraform-provider-tfe/pull/836))

## v0.43.0 (March 23, 2023)

FEATURES:
* **New Data Source**: `d/tfe_organization_tags` is a new data source to allow reading all workspace tags within an organization, by @rhughes1 ([#773](https://github.com/hashicorp/terraform-provider-tfe/pull/773))
* **New Data Source**: `d/tfe_github_app_installation` is a new data source to read a github app installation by name or github app in installation id, by @roleesinhaHC ([#808](https://github.com/hashicorp/terraform-provider-tfe/pull/808))
* `r/tfe_workspace`: Add attribute `github_app_installation_id` to the `vcs_repo`, by @roleesinhaHC ([#808](https://github.com/hashicorp/terraform-provider-tfe/pull/808))
* `r/tfe_registry_module`: Add attribute `github_app_installation_id` to the `vcs_repo`, by @roleesinhaHC ([#808](https://github.com/hashicorp/terraform-provider-tfe/pull/808))
* `r/tfe_policy_set`: Add attribute `github_app_installation_id` to the `vcs_repo`, by @roleesinhaHC ([#808](https://github.com/hashicorp/terraform-provider-tfe/pull/808))
* `r/tfe_workspace`, `d/tfe_workspace`: Add `source_name` and `source_url` to workspaces, by @lucymhdavies ([#527](https://github.com/hashicorp/terraform-provider-tfe/pull/527))
* `r/tfe_team`: Add `read_projects` and `read_workspaces` to the `organization_access` block, by @SwiftEngineer ([#796](https://github.com/hashicorp/terraform-provider-tfe/pull/796))
* `r/tfe_team_project_access` and `d/tfe_team_project_access`: Added support for "maintain" and "write" project permissions, by @joekarl and @jbonhag ([#826](https://github.com/hashicorp/terraform-provider-tfe/pull/826))
* `r/tfe_workspace` and `d/tfe_workspace`: Add attribute `html_url`, by @brandonc ([#784](https://github.com/hashicorp/terraform-provider-tfe/pull/784))
* `r/tfe_organization_membership`: Organization Memberships can now be imported using `<ORGANIZATION NAME>/<USER EMAIL>`, by @JarrettSpiker ([#715](https://github.com/hashicorp/terraform-provider-tfe/pull/715))

ENHANCEMENTS:
* Clarify usage of `organization` fields in documentation describing VCS repository config blocks, by @brandonc ([#792](https://github.com/hashicorp/terraform-provider-tfe/pull/792))
* `r/tfe_workspace`: Clarify error message shown when attempting to safe-delete a workspace on a version of TFE which does not support safe delete, by @JarrettSpiker ([#803](https://github.com/hashicorp/terraform-provider-tfe/pull/803))

## v0.42.0 (January 31, 2023)

FEATURES:
* **New Provider Config**: `organization` (or the `TFE_ORGANIZATION` environment variable) defines a default organization for all resources, making all resource-specific organization arguments optional, by @brandonc ([#762](https://github.com/hashicorp/terraform-provider-tfe/pull/762))
* **New Resource**: `r/tfe_team_project_access` manages team project permissions, by @mwudka ([#768](https://github.com/hashicorp/terraform-provider-tfe/pull/768))
* **New Data Source**: `d/tfe_team_project_access` reads existing team project permissions, by @mwudka ([#768](https://github.com/hashicorp/terraform-provider-tfe/pull/768))
* `r/tfe_team`: Add attribute `manage_projects` to `tfe_team`, by @mwudka ([#768](https://github.com/hashicorp/terraform-provider-tfe/pull/768))
* `r/tfe_team`: Teams can now be imported using `<ORGANIZATION NAME>/<TEAM NAME>`, by @JarrettSpiker ([#745](https://github.com/hashicorp/terraform-provider-tfe/pull/745))
* `r/tfe_team_organization_member`: Team Organization Memberships can now be imported using `<ORGANIZATION NAME>/<USER EMAIL>/<TEAM NAME>`, by @JarrettSpiker ([#745](https://github.com/hashicorp/terraform-provider-tfe/pull/745))

ENHANCEMENTS:
* Update API doc links from terraform.io to developer.hashicorp domain by @uk1288 [#764](https://github.com/hashicorp/terraform-provider-tfe/pull/764)
* Update website docs to depict the use of set with `tfe_team_organization_members` and `tfe_team_members` by @uk1288 [#767](https://github.com/hashicorp/terraform-provider-tfe/pull/767)
* `d/tfe_workspace`: Add `execution_mode` field to workspace datasource @Uk1288 ([#772](https://github.com/hashicorp/terraform-provider-tfe/pull/772))

BUG FIXES:
* `r/tfe_workspace`: Return all workspace safe deletion errors by @skeggse ([#758](https://github.com/hashicorp/terraform-provider-tfe/pull/758))

## v0.41.0 (January 4, 2023)

BUG FIXES:
* d/tfe_workspace_ids: When no wildcards were used in the names argument a substring match was being performed anyway @brandonc ([#752](https://github.com/hashicorp/terraform-provider-tfe/pull/752))

FEATURES:
* r/tfe_workspace: Add attribute `resource_count` to `tfe_workspace` by @rhughes1 ([#682](https://github.com/hashicorp/terraform-provider-tfe/pull/682))
* d/tfe_outputs: Add `nonsensitive_values` attribute to expose current non-sensitive outputs of a given workspace @Uk1288 ([#711](https://github.com/hashicorp/terraform-provider-tfe/pull/711))
* r/tfe_workspace: Adds validation to tag_names argument to ensure tags are lowercase and don't contain invalid characters @brandonc ([#743](https://github.com/hashicorp/terraform-provider-tfe/pull/743))

## v0.40.0 (December 6, 2022)

DEPRECATIONS:
* r/tfe_sentinel_policy is deprecated in favor of the new resource `tfe_policy`, which supports both Sentinel and OPA policies
* r/tfe_organization_module_sharing is deprecated in favor of the new resource `tfe_admin_organization_settings`, which supports the global module sharing option

FEATURES:
* **New Resource**: `tfe_admin_organization_settings` ([#709](https://github.com/hashicorp/terraform-provider-tfe/pull/709)) adds the ability for Terraform Enterprise admins to configure settings for an organization, including module consumers and global module sharing config.
* **New Resource**: `tfe_policy` is a new resource that supports both Sentinel as well as OPA policies. `tfe_sentinel_policy` now includes a deprecation warning. ([#690](https://github.com/hashicorp/terraform-provider-tfe/pull/690))
* **New Resource**: `tfe_project` allows managing projects, which is an upcoming feature of Terraform Cloud and may not yet be generally available. ([#704](https://github.com/hashicorp/terraform-provider-tfe/pull/704))
* d/tfe_workspace_ids: Add support for filtering workspace names with partial matching using `*` ([#698](https://github.com/hashicorp/terraform-provider-tfe/pull/698))
* r/tfe_workspace: Add preemptive check for resources under management when `force_delete` attribute is false ([#699](https://github.com/hashicorp/terraform-provider-tfe/pull/699))
* r/tfe_policy_set: Add OPA support for policy sets. ([#691](https://github.com/hashicorp/terraform-provider-tfe/pull/691))
* d/tfe_policy_set: Add optional `kind` and `overridable` fields for OPA policy sets ([#691](https://github.com/hashicorp/terraform-provider-tfe/pull/691))
* r/tfe_policy: enforce_mode is no longer a required property ([#705](https://github.com/hashicorp/terraform-provider-tfe/pull/705))
* d/tfe_organization: Add computed `default_project_id` field to support projects ([#704](https://github.com/hashicorp/terraform-provider-tfe/pull/704))
* r/tfe_workspace: Add optional `project_id` argument to support projects ([#704](https://github.com/hashicorp/terraform-provider-tfe/pull/704))
* d/tfe_workspace: Add optional `project_id` argument to support projects ([#704](https://github.com/hashicorp/terraform-provider-tfe/pull/704))

## v0.39.0 (November 18, 2022)

FEATURES:
* r/tfe_workspace_run_task: Removed beta notices on the `stage` attribute for workspace run tasks. ([#669](https://github.com/hashicorp/terraform-provider-tfe/pull/669))
* r/registry_module: Adds `no_code` field. ([#673](https://github.com/hashicorp/terraform-provider-tfe/pull/673))
* r/tfe_organization: Add `allow_force_delete_workspaces` attribute to set whether admins are permitted to delete workspaces with resource under management. ([#661](https://github.com/hashicorp/terraform-provider-tfe/pull/661))
* r/tfe_workspace: Add `force_delete` attribute to set whether workspaces will be force deleted when removed through the provider. Otherwise, they will be safe deleted. ([#675](https://github.com/hashicorp/terraform-provider-tfe/pull/675))
* r/tfe_notification_configuration: Add assessment triggers to notifications ([#676](https://github.com/hashicorp/terraform-provider-tfe/pull/676))

## v0.38.0 (October 24, 2022)

FEATURES:
* d/tfe_oauth_client: Adds `name`, `service_provider`, `service_provider_display_name`, `organization`, `callback_url`, and `created_at` fields, and enables searching for an OAuth client with `organization`, `name`, and `service_provider`. ([#599](https://github.com/hashicorp/terraform-provider-tfe/pull/599))
* d/tfe_organization_members: Add datasource for organization_members that returns a list of active members and members with pending invite in an organization. ([#635](https://github.com/hashicorp/terraform-provider-tfe/pull/635))
* d/tfe_organization_membership: Add new argument `username` to enable fetching an organization membership by username. ([#660](https://github.com/hashicorp/terraform-provider-tfe/pull/660))
* r/tfe_organization_membership: Add new computed attribute `username`. ([#660](https://github.com/hashicorp/terraform-provider-tfe/pull/660))
* r/tfe_team_organization_members: Add resource for managing team members via organization membership IDs ([#617](https://github.com/hashicorp/terraform-provider-tfe/pull/617))

BUG FIXES:
* r/tfe_workspace: When assessments_enabled was the only change in to the resource the workspace was not being updated ([#641](https://github.com/hashicorp/terraform-provider-tfe/pull/641))

NOTES:
* The provider is now using go 1.18. ([#643](https://github.com/hashicorp/terraform-provider-tfe/pull/643), [#646](https://github.com/hashicorp/terraform-provider-tfe/pull/646))

## v0.37.0 (September 28, 2022)

FEATURES:
* r/tfe_workspace: Changes in `agent_pool_id` and `execution_mode` attributes are now detected and applied. ([#607](https://github.com/hashicorp/terraform-provider-tfe/pull/607))
* r/tfe_workspace_run_task, d/tfe_workspace_run_task: Add `stage` attribute to workspace run tasks. ([#555](https://github.com/hashicorp/terraform-provider-tfe/pull/555))
* r/tfe_workspace_policy_set: Add ability to attach an existing `workspace` to an existing `policy set`. ([#591](https://github.com/hashicorp/terraform-provider-tfe/pull/591))
* Add attributes for health assessments (drift detection) - available only in Terraform Cloud ([550](https://github.com/hashicorp/terraform-provider-tfe/pull/550)):
  * r/tfe_workspace: Add attribute `assessments_enabled`
  * d/tfe_workspace: Add attribute `assessments_enabled`
  * r/tfe_organization: Added attribute `assessments_enforced`
  * d/tfe_organization: Added attribute `assessments_enforced`

BUG FIXES:
* Bump `terraform-plugin-go` to `v0.6.0`, due to a crash when `tfe_outputs` had null values. ([#611](https://github.com/hashicorp/terraform-provider-tfe/pull/611))
* r/tfe_workspace: Fix documentation of file_triggers_enabled default. ([#627](https://github.com/hashicorp/terraform-provider-tfe/pull/627))
* r/tfe_variable_set: Fix panic when applying variable set to workspaces fails ([#628](https://github.com/hashicorp/terraform-provider-tfe/pull/628))

## v0.36.0 (August 16th, 2022)

FEATURES:
* r/tfe_organization_run_task, d/tfe_organization_run_task: Add `description` attribute to organization run tasks. ([#585](https://github.com/hashicorp/terraform-provider-tfe/pull/585))
* d/tfe_policy_set: Add datasource for policy_set ([#592](https://github.com/hashicorp/terraform-provider-tfe/pull/592))
* r/tfe_workspace: Adds `tags_regex` attribute to `vcs_repo` for workspaces, enabling a workspace to trigger runs for matching Git tags. ([#549](https://github.com/hashicorp/terraform-provider-tfe/pull/549))
* r/agent_pool: Agent Pools can now be imported using `<ORGANIZATION NAME>/<AGENT POOL NAME>` ([#561](https://github.com/hashicorp/terraform-provider-tfe/pull/561))

BUG FIXES:
* d/tfe_outputs: Fix a bug causing sensitive values to be missing from tfe_outputs ([#565](https://github.com/hashicorp/terraform-provider-tfe/pull/565))

## 0.35.0 (July 27th, 2022)

BREAKING CHANGES:
* `r/tfe_organization`: `admin_settings` attribute was removed after being released prematurely in 0.34.0, breaking existing configurations due to requiring a token with admin privileges ([#573](https://github.com/hashicorp/terraform-provider-tfe/pull/573))

BUG FIXES:
* r/tfe_registry_module: Added `Computed` modifier to attributes in order to prevent unnecessary resource replacement ([#572](https://github.com/hashicorp/terraform-provider-tfe/pull/572))

## 0.34.0 (July 26th, 2022)

BUG FIXES:
* Removed nonworking example from `tfe_variable_set` docs ([#562](https://github.com/hashicorp/terraform-provider-tfe/pull/562))
* Removed `ForceNew` modifier from `name` attribute in `r/tfe_team` ([#566](https://github.com/hashicorp/terraform-provider-tfe/pull/566))
* r/tfe_workspace: Fix `trigger-prefixes` could not be updated because of the conflict with `trigger-patterns` in some cases - as described in this [GitHub Issue](https://github.com/hashicorp/terraform-provider-tfe/issues/552) ([#564](https://github.com/hashicorp/terraform-provider-tfe/pull/564/))

FEATURES:
* d/agent_pool: Improve efficiency of reading agent pool data when the target organization has more than 20 agent pools ([#508](https://github.com/hashicorp/terraform-provider-tfe/pull/508))
* Added warning logs for 404 error responses ([#538](https://github.com/hashicorp/terraform-provider-tfe/pull/538))
* r/tfe_registry_module: Add ability to create both public and private `registry_modules` without VCS. ([#546](https://github.com/hashicorp/terraform-provider-tfe/pull/546))

DEPRECATION NOTICE:
* The `registry_modules` import format `<ORGANIZATION>/<REGISTRY MODULE NAME>/<REGISTRY MODULE PROVIDER>/<REGISTRY MODULE ID>` has been deprecated in favour of `<ORGANIZATION>/<REGISTRY_NAME>/<NAMESPACE>/<REGISTRY MODULE NAME>/<REGISTRY MODULE PROVIDER>/<REGISTRY MODULE ID>` to support public and private `registry_modules`.

## 0.33.0 (July 8th, 2022)

FEATURES:
* **New Resource**: `tfe_workspace_variable_set` ([#537](https://github.com/hashicorp/terraform-provider-tfe/pull/537)) adds the ability to assign a variable set to a workspace in a single, flexible resource.
* r/tfe_workspace, d/tfe_workspace: `trigger-patterns` ([#502](https://github.com/hashicorp/terraform-provider-tfe/pull/502)) attribute is introduced to support specifying a set of [glob patterns](https://www.terraform.io/cloud-docs/workspaces/settings/vcs#glob-patterns-for-automatic-run-triggering) for automatic VCS run triggering.
* r/organization: Add `workspace_limit` setting, available only in Terraform Enterprise ([#521](https://github.com/hashicorp/terraform-provider-tfe/pull/521))

DEPRECATION NOTICE: The `workspace_ids` argument on `tfe_variable_set` has been labelled as deprecated and should not be used in conjunction with `tfe_workspace_variable_set`.

## 0.32.1 (June 21st, 2022)

BUG FIXES:

* Fixed a bug in the latest release where a team data source could be populated with the wrong team. ([#530](https://github.com/hashicorp/terraform-provider-tfe/pull/530))

## 0.32.0 (June 20th, 2022)

0.32.0 is an impactful release that includes several bug fixes, support for [run tasks](https://www.terraform.io/cloud-docs/workspaces/settings/run-tasks#run-tasks) and several breaking changes that you should review carefully.

BREAKING CHANGES:
* **Removed Authentication Method**: Host-specific TF_TOKEN_... environment variable (added in 0.31.0) can no longer be used for token authentication. This method of authentication is incompatible with the Terraform Cloud remote execution model. Please use the TFE_TOKEN environment variable.
* r/tfe_workspace: Default value of the `file_triggers_enabled` field is changed to `false`. This will align the
  `file_triggers_enabled` field default value with the default value for the same field in the
  [TFC API](https://www.terraform.io/cloud-docs/api-docs/workspaces).
  If the value of the `file_triggers_enabled` field was not explicitly set and either of the fields `working_directory`
  (not an empty string) or `trigger_prefixes` was used - to keep the behavior unchanged, the `file_trigger_enabled`
  field should now explicitly be set to `true`. ([#510](https://github.com/hashicorp/terraform-provider-tfe/pull/510/files))
* r/tfe_team_access: The `permissions` attribute requires `run_tasks` in the block. ([#487](https://github.com/hashicorp/terraform-provider-tfe/pull/487))

BUG FIXES:
* Prevent overwriting `vcs_repo` attributes in `r/tfe_workspace` when update API call fails ([#498](https://github.com/hashicorp/terraform-provider-tfe/pull/498))
* Fix panic crash on `trigger_prefixes` update in `r/tfe_workspace` when given empty strings ([#518](https://github.com/hashicorp/terraform-provider-tfe/pull/518))

FEATURES:
* r/team, d/team: Add manage_run_tasks to the tfe_team organization_access attributes ([#486](https://github.com/hashicorp/terraform-provider-tfe/pull/486))
* **New Resource**: `tfe_organization_run_task` ([#488](https://github.com/hashicorp/terraform-provider-tfe/pull/488))
* **New Resource**: `tfe_workspace_run_task` ([#488](https://github.com/hashicorp/terraform-provider-tfe/pull/488))
* **New Data Source**: d/tfe_organization_run_task ([#488](https://github.com/hashicorp/terraform-provider-tfe/pull/488))
* **New Data Source**: d/tfe_workspace_run_task ([#488](https://github.com/hashicorp/terraform-provider-tfe/pull/488))
* r/tfe_notification_configuration: Add Microsoft Teams notification type ([#484](https://github.com/hashicorp/terraform-provider-tfe/pull/484))
* d/workspace_ids: Add `exclude_tags` to `tfe_workspace_ids` attributes ([#523](https://github.com/hashicorp/terraform-provider-tfe/pull/523))

## 0.31.0 (April 21, 2022)

BUG FIXES:
* Sensitive values within certain Authorization headers are now redacted from TRACE and DEBUG logs ([#479](https://github.com/hashicorp/terraform-provider-tfe/pull/479))
* r/tfe_variable_set: Clarified and fixed variable_set documentation and examples ([#473](https://github.com/hashicorp/terraform-provider-tfe/pull/473)) and ([#472](https://github.com/hashicorp/terraform-provider-tfe/pull/472))

FEATURES:
* r/team, d/team: Add sso_team_id to the tfe_team attributes ([#457](https://github.com/hashicorp/terraform-provider-tfe/pull/457))
* **New Authentication Method**: Host-specific TF_TOKEN_... variable can be used for token authentication. See provider documentation for details. ([#477](https://github.com/hashicorp/terraform-provider-tfe/pull/477))

## 0.30.2 (April 01, 2022)

BUG FIXES:
* r/tfe_variable_set: Fixed import documentation and examples ([#466](https://github.com/hashicorp/terraform-provider-tfe/pull/466))
* r/tfe_variable: Fixed import documentation and examples ([#466](https://github.com/hashicorp/terraform-provider-tfe/pull/466))

## 0.30.1 (April 01, 2022)

BUG FIXES:
* d/tfe_variable_set: Renamed variable_sets data source to variable_set in documentation ([#458](https://github.com/hashicorp/terraform-provider-tfe/pull/458))
* r/tfe_variable_set: Fixed examples in documentation for specifying workspace_ids ([#461](https://github.com/hashicorp/terraform-provider-tfe/pull/461))
* r/tfe_variable_set: Fixed examples in documentation for variable_set_id ([#462](https://github.com/hashicorp/terraform-provider-tfe/pull/462))

## 0.30.0 (March 29, 2022)

FEATURES:
* **New Resource**: `tfe_variable` ([#452](https://github.com/hashicorp/terraform-provider-tfe/pull/452))
* **New Resource**: `tfe_variable_set` ([#452](https://github.com/hashicorp/terraform-provider-tfe/pull/452))
* **New Data Sources**: d/tfe_variable_set, d/tfe_variables ([#452](https://github.com/hashicorp/terraform-provider-tfe/pull/452))

## 0.29.0 (March 24, 2022)

BUG FIXES:
* r/ssh_key: Removed ability to update ssh value, which never worked ([#432](https://github.com/hashicorp/terraform-provider-tfe/pull/432))

ENHANCEMENTS:
* r/team: Add `manage_providers` and `manage_modules` attributes to resource schema ([#431](https://github.com/hashicorp/terraform-provider-tfe/pull/431))
* Update go-tfe dependency to version 1.0.0 ([#450](https://github.com/hashicorp/terraform-provider-tfe/pull/450))

## 0.28.1 (February 04, 2022)

BUG FIXES:
* d/terraform_version: Backwards compatibility fix for importing Terraform versions from TFE installations that don't support filtering
  Terraform versions ([#427](https://github.com/hashicorp/terraform-provider-tfe/pull/427))

## 0.28.0 (February 02, 2022)

FEATURES:
* **New Resource**: `tfe_terraform_version` ([#400](https://github.com/hashicorp/terraform-provider-tfe/pull/400))
* **New Resource**: `tfe_organization_module_sharing` ([#425](https://github.com/hashicorp/terraform-provider-tfe/pull/425))

ENHANCEMENTS:
* r/workspace: Add support for importing workspaces using <ORGANIZATION NAME>/<WORKSPACE NAME> pair ([#401](https://github.com/hashicorp/terraform-provider-tfe/pull/401))
* r/team: Show entitlement error when creating teams ([#418](https://github.com/hashicorp/terraform-provider-tfe/pull/418))
* Bump `go-tfe` dependency to `0.24.0`

BUG FIXES:
* d/workspace_ids: Fix plugin crash when providing empty strings to `names` argument ([#421](https://github.com/hashicorp/terraform-provider-tfe/pull/421))
* r/workspace: Fix `trigger_prefixes` and `remote_state_consumer_ids` were appearing as workspace drift after being defaulted by the API to empty lists ([#423](https://github.com/hashicorp/terraform-provider-tfe/pull/423))

## 0.27.1 (January 25, 2022)

BUG FIXES:
* d/workspace: Fixed an issue with remote state consumers were being populated with all workspaces when
  global_remote_state is true. When global_remote_state is true, it's safe to assume that all workspace
  state can be read ([#414](https://github.com/hashicorp/terraform-provider-tfe/pull/414))

## 0.27.0 (December 15, 2021)

FEATURES:
* **New Data Source:** d/tfe_variables ([#369](https://github.com/hashicorp/terraform-provider-tfe/pull/369))

ENHANCEMENTS:
* r/organization: Added
  `send_passing_statuses_for_untriggered_speculative_plans`, which can be useful if large numbers of
  untriggered workspaces are exhausting request limits for connected version control service
  providers like GitHub. ([#386](https://github.com/hashicorp/terraform-provider-tfe/pull/386))
* r/oauth_client: Added `key`, `secret`, and `rsa_public_key` arguments, used for configuring
  BitBucket Server and Azure DevOps Server. ([#395](https://github.com/hashicorp/terraform-provider-tfe/pull/395))
* Improved discovery and loading of credentials from Terraform configuration files; the provider
  will attempt to use Terraform CLI's authentication with Terraform Cloud/Enterprise for its own
  authentication, when present. ([#360](https://github.com/hashicorp/terraform-provider-tfe/pull/360))

BUG FIXES:
* r/workspace: Fixed an issue with remote state consumer relationships on workspaces where the provider would not
  follow pagination and only the first 20 results would be read correctly. ([#367](https://github.com/hashicorp/terraform-provider-tfe/pull/367))
* r/tfe_variable: Fixed an issue where updating sensitive attributes would just surface the
  underlying correct error (they must be recreated) instead of allowing Terraform to intelligently
  replace the resource as part of its execution plan. ([#394](https://github.com/hashicorp/terraform-provider-tfe/pull/394))

## 0.26.1 (September 04, 2021)

BUG FIXES:
* Fixed a regression introduced in 0.26.0 where explicitly specifying a hostname became erroneously required, when it should
  default to app.terraform.io (Terraform Cloud) ([#354](https://github.com/hashicorp/terraform-provider-tfe/pull/354))
* d/workspace_ids: Fixed issue with `names` and `tag_names` not validating correctly ([#358](https://github.com/hashicorp/terraform-provider-tfe/pull/358))

## 0.26.0 (September 02, 2021)

FEATURES:
* **New Data Sources:** d/tfe_organizations, d/tfe_organization [#320](https://github.com/hashicorp/terraform-provider-tfe/pull/320).
* Add support for enabling structured run outputs in a `tfe_workspace` [#330](https://github.com/hashicorp/terraform-provider-tfe/pull/330).
* **New Data Source**: Introduces `tfe_slug` used to represent configuration files.
  on local file system [#333](https://github.com/hashicorp/terraform-provider-tfe/pull/333).
* Add functionality in `tfe_policy_set` to allow uploading of local policies [#333](https://github.com/hashicorp/terraform-provider-tfe/pull/333).
* **New Data Source**: Introduces `tfe_outputs` to retrieve state outputs for a Workspace.
* r/workspace: Added `tag_names` argument to set tags for a Workspace.
* d/workspace: Added `tag_names` to the data returned for a Workspace.
* d/workspace_ids: Added `tag_names` as a search option to find Workspaces by tag name.

ENHANCEMENTS:
* Use Golang 1.17 [#341](https://github.com/hashicorp/terraform-provider-tfe/pull/341).

## 0.25.3 (May 18, 2021)

BUG FIXES:
* d/ip_ranges: Fixes an issue in the upstream client where accessing this datasource would
  erroneously change the state of the client and cause subsequent requests in plans to fail with
  incorrect URLs. [#316](https://github.com/hashicorp/terraform-provider-tfe/pull/316)

## 0.25.2 (May 06, 2021)

BUG FIXES:
d/tfe_workspace: Fix remote state consumer regression for Terraform Enterprise ([#311](https://github.com/hashicorp/terraform-provider-tfe/pull/311))

NOTES:
* This release includes an additional fix for the regression introduced in v0.25.0
  to address errors for anyone using the `tfe_workspace` data source with a Terraform
  Enterprise version earlier than v20210401-1.


## 0.25.1 (April 30, 2021)

BUG FIXES:
* r/workspace: Fix remote state consumer regression for Terraform Enterprise ([#303](https://github.com/hashicorp/terraform-provider-tfe/pull/303))
* r/organization: Ignore diffs in name case sensitivity ([#300](https://github.com/hashicorp/terraform-provider-tfe/pull/300))

NOTES:
* This release includes a fix for a major regression from a backwards incompatible change
  erroneously introduced in v0.25.0, where any Terraform Enterprise version < v20210401-1 would
  experience failures using the tfe_workspace resource.

## 0.25.0 (April 29, 2021)

BREAKING CHANGES:
* d/tfe_workspace: Removed deprecated `external_id` attribute. Use `id` instead ([#295](https://github.com/hashicorp/terraform-provider-tfe/pull/295))
* d/tfe_workspace_ids: Removed deprecated `external_ids` attribute. Use `ids` instead ([#295](https://github.com/hashicorp/terraform-provider-tfe/pull/295))
* r/tfe_workspace: Removed deprecated `external_id` attribute. Use `id` instead ([#295](https://github.com/hashicorp/terraform-provider-tfe/pull/295))

ENHANCEMENTS:
* Use Go 1.16 to provide support for Apple Silicon (darwin/arm64) ([#288](https://github.com/hashicorp/terraform-provider-tfe/pull/288))
* Add Manage Policy Overrides permission for teams ([#285](https://github.com/hashicorp/terraform-provider-tfe/pull/285))
* r/tfe_workspace: Add remote state consumer functionality ([#292](https://github.com/hashicorp/terraform-provider-tfe/pull/292))
* r/tfe_workspace: Added description parameter to TFE workspace ([#271](https://github.com/hashicorp/terraform-provider-tfe/pull/271))
* d/tfe_workspace: Added new workspace fields from the API ([#287](https://github.com/hashicorp/terraform-provider-tfe/pull/287))
* d/tfe_workspace: Added `branch` attribute to `vcs_repo` block ([#290](https://github.com/hashicorp/terraform-provider-tfe/pull/290))
* Improved error message for missing token ([#273](https://github.com/hashicorp/terraform-provider-tfe/pull/273))

NOTES:
* You will need to migrate to the new attributes in your configuration to update to the latest
  version of this provider. The tfe_workspace resource will continue to migrate old workspace
  resources in state (schema version 0, using `external_id`) to new ones (schema version 1, using `id`) for
  the foreseeable future and will only be removed in a breaking major version (likely v1.0.0). More information
  about these deprecations can be found in the description of [#295](https://github.com/hashicorp/terraform-provider-tfe/pull/295)

## 0.24.0 (January 22, 2021)

BREAKING CHANGES:
* Support for Terraform version 0.11 and prior has ended. Terraform version 0.12+ is required. This is a result of
  updating the provider to use version 2.0 of the [Terraform Plugin SDK](https://github.com/hashicorp/terraform-plugin-sdk) ([#246](https://github.com/hashicorp/terraform-provider-tfe/pull/246))
* d/tfe_workspace_ids: Changed `ids` attribute to return immutable workspace IDs (`ws-<RANDOM STRING>`) ([#253](https://github.com/hashicorp/terraform-provider-tfe/pull/253))
* r/tfe_notification_configuration: Removed deprecated `workspace_external_id` attribute, preferring `workspace_id` instead ([#253](https://github.com/hashicorp/terraform-provider-tfe/pull/253))
* r/tfe_policy_set: Removed deprecated `workspace_external_ids` attribute, preferring `workspace_ids` instead ([#253](https://github.com/hashicorp/terraform-provider-tfe/pull/253))
* r/tfe_run_trigger: Removed deprecated `workspace_external_id` attribute, preferring `workspace_id` instead ([#253](https://github.com/hashicorp/terraform-provider-tfe/pull/253))

FEATURES:
* **New Resource:** r/tfe_agent_token ([#259](https://github.com/hashicorp/terraform-provider-tfe/pull/259))
* **New Data Source:** d/tfe_ip_ranges ([#262](https://github.com/hashicorp/terraform-provider-tfe/pull/262))

ENHANCEMENTS:
* d/tfe_workspace: Added deprecation warning to the `external_id` attribute, preferring `id` instead ([#253](https://github.com/hashicorp/terraform-provider-tfe/pull/253))
* d/tfe_workspace_ids: Added deprecation warning to the `external_ids` attribute, preferring `ids` instead ([#253](https://github.com/hashicorp/terraform-provider-tfe/pull/253))
* r/tfe_workspace: Added deprecation warning to the `external_id` attribute, preferring `id` instead ([#253](https://github.com/hashicorp/terraform-provider-tfe/pull/253))

NOTES:
* All deprecated attributes will be removed 3 months after the release of v0.24.0 (April 21, 2021). After this
  deprecation period, you will need to migrate to the preferred attributes to update to the latest version of this
  provider. More information about these deprecations can be found in the description of [#253](https://github.com/hashicorp/terraform-provider-tfe/pull/253)
* d/tfe_workspace: The deprecation warning for the `external_id` attribute will not go away until the attribute is
  removed in a future version.  This is due to a [limitation of the Terraform
  SDK](https://github.com/hashicorp/terraform/issues/7569) for deprecation warnings on attributes that aren't specified
  in a configuration. If you have already changed all references to this data source's `external_id` attribute to the
  `ids` attribute, you can ignore the warning.
* d/tfe_workspace_ids: The deprecation warning for the `external_ids` attribute will not go away until the attribute is
  removed in a future version.  This is due to a [limitation of the Terraform
  SDK](https://github.com/hashicorp/terraform/issues/7569) for deprecation warnings on attributes that aren't specified
  in a configuration. If you have already changed all references to this data source's `external_ids` attribute to the
  `ids` attribute, you can ignore the warning.


## 0.23.0 (November 20, 2020)

FEATURES:
* **New Resource:** r/tfe_agent_pool ([#242](https://github.com/hashicorp/terraform-provider-tfe/pull/242)) Includes
  the ability to import existing agent pools via ID.
* **New Data Source:** d/tfe_agent_pool ([#242](https://github.com/hashicorp/terraform-provider-tfe/pull/242))

ENHANCEMENTS:
* r/tfe_workspace: Added `execution_mode` argument, succeeding the existing `operations` boolean (which is now
  deprecated) ([#242](https://github.com/hashicorp/terraform-provider-tfe/pull/242)) This new argument, along with
  `agent_pool_id`, allows for configuring workspaces to use Terraform Cloud Agents
  (https://www.terraform.io/docs/cloud/agents).
* r/tfe_workspace: Added `allow_destroy_plan`, which determines if destroy plans can be queued on the workspace ([#245](https://github.com/hashicorp/terraform-provider-tfe/pull/245))
* r/tfe_organization: Added `cost_estimation_enabled`, which determines if the cost estimation feature is enabled for all workspaces in the organization. ([#239](https://github.com/hashicorp/terraform-provider-tfe/pull/239))
* Added provider configuration option `ssl_skip_verify`, to allow users to skip certificate verifications if their
  environment is appropriate for it (note that in general, this is not recommended and the default value of `true`
  should be used). ([#95](https://github.com/hashicorp/terraform-provider-tfe/pull/95))

BUG FIXES:
* r/tfe_team_access: Fixed an erroneous error message seen when a workspace could not be retrieved from the API ([#233](https://github.com/hashicorp/terraform-provider-tfe/pull/233))

NOTES:
  * Go 1.14 is now being used for development, along with Go modules.
  * Several documentation improvements have been made in this release.

## 0.22.0 (October 07, 2020)

FEATURES:
* **New Data Source:** d/tfe_oauth_client ([#212](https://github.com/hashicorp/terraform-provider-tfe/pull/212))

ENHANCEMENTS:
* r/tfe_variable: Changes to the key of a sensitive variable will result in the deletion of the old variable and the creation of a new one ([#175](https://github.com/hashicorp/terraform-provider-tfe/pull/175))
* r/tfe_workspace: Adds support for the speculative_enabled argument to tfe_workspace ([#210](https://github.com/hashicorp/terraform-provider-tfe/pull/210))

BUG FIXES:
* r/tfe_registry_module: Prevent a possible race condition when creating modules in the registry. ([#215](https://github.com/hashicorp/terraform-provider-tfe/pull/215))
* r/tfe_run_trigger: Retry when a "locked" error is returned ([#178](https://github.com/hashicorp/terraform-provider-tfe/pull/178))
* r/tfe_workspace: Fixed a logic bug that prevented non-default branch names to be imported. ([#220](https://github.com/hashicorp/terraform-provider-tfe/pull/220))
* r/tfe_workspace: Prevent the provider from crashing when encountering empty trigger prefixes. ([#223](https://github.com/hashicorp/terraform-provider-tfe/pull/223))
* r/tfe_workspace_variable: Remove the variable from the state if the workspace containing it has been deleted via the UI. ([#227](https://github.com/hashicorp/terraform-provider-tfe/pull/227))

## 0.21.0 (August 19, 2020)

ENHANCEMENTS:
* r/tfe_policy_set: Added a validation for the `name` attribute so that invalid policy set names are caught at plan time ([#168](https://github.com/hashicorp/terraform-provider-tfe/pull/168))

NOTES:
* This validation matches the requirements specified by the [Terraform Cloud API](https://www.terraform.io/docs/cloud/api/policy-sets.html#request-body). Policy set names can only include letters, numbers, -, and \_.

## 0.20.0 (July 17, 2020)

FEATURES:
* **New Resource:** r/tfe_registry_module ([#191](https://github.com/hashicorp/terraform-provider-tfe/pull/191))
* **New Data Source:** d/tfe_organization_membership ([#191](https://github.com/hashicorp/terraform-provider-tfe/pull/191))

ENHANCEMENTS:
* r/tfe_notification_configuration: Added support for email notification configuration by adding support for `destination_type` of `email` and associated schema attributes `email_user_ids` and (TFE only) `email_addresses` ([#191](https://github.com/hashicorp/terraform-provider-tfe/pull/191))
* r/tfe_organization_membership: Added ability to import organization memberships and added new computed attribute `user_id` ([#191](https://github.com/hashicorp/terraform-provider-tfe/pull/191))

NOTES:
* Using `destination_type` of `email` with resource `tfe_notification_configuration` requires using the provider with Terraform Cloud or an instance of Terraform Enterprise at least as recent as v202005-1.

## 0.19.0 (June 17, 2020)

FEATURES:
* r/tfe_team_access and d/tfe_team_access: Added support for custom workspace permissions ([#184](https://github.com/hashicorp/terraform-provider-tfe/pull/184))

BUG FIXES:
* r/tfe_policy_set: Fixes issue when updating Policy Set branch attribute ([#185](https://github.com/hashicorp/terraform-provider-tfe/pull/185))

## 0.18.1 (June 10, 2020)

ENHANCEMENTS:
* provider: Updated terraform-provider-sdk to 1.13.1 ([[#177](https://github.com/hashicorp/terraform-provider-tfe/pull/177)])

## 0.18.0 (June 03, 2020)

ENHANCEMENTS:
* d/tfe_workspace_ids: Added deprecation warning to the `ids` attribute, preferring `full_names` instead ([#182](https://github.com/hashicorp/terraform-provider-tfe/pull/182))
* r/tfe_notification_configuration: Added deprecation warning to the `workspace_external_id` attribute, preferring `workspace_id` instead ([#182](https://github.com/hashicorp/terraform-provider-tfe/pull/182))
* r/tfe_policy_set: Added deprecation warning to the `workspace_external_ids` attribute, preferring `workspace_ids` instead ([#182](https://github.com/hashicorp/terraform-provider-tfe/pull/182))
* r/tfe_run_trigger: Added deprecation warning to the `workspace_external_id` attribute, preferring `workspace_id` instead ([#182](https://github.com/hashicorp/terraform-provider-tfe/pull/182))

NOTES:
* All deprecated attributes will be removed 3 months after the release of v0.18.0. You will have until September 3, 2020 to migrate to the preferred attributes.
* More information about these deprecations can be found in the description of [#182](https://github.com/hashicorp/terraform-provider-tfe/pull/182)
* d/tfe_workspace_ids: The deprecation warning for the `ids` attribute will not go away until the attribute is removed in a future version.
This is due to a [limitation of the 1.0 version of the Terraform SDK](https://github.com/hashicorp/terraform/issues/7569) for deprecation warnings on attributes that aren't specified in a configuration.
If you have already changed all references to this data source's `ids` attribute to the new `full_names` attribute, you can ignore the warning.


## 0.17.1 (May 27, 2020)

BUG FIXES:
* r/tfe_team: Fixed a panic occurring with importing Owners teams on Free TFC organizations which do not include visible organization access. ([#181](https://github.com/hashicorp/terraform-provider-tfe/pull/181))

## 0.17.0 (May 21, 2020)

ENHANCEMENTS:
* r/tfe_team: Added support for organization-level permissions and visibility on teams. ([#155](https://github.com/hashicorp/terraform-provider-tfe/pull/155))

## 0.16.2 (May 12, 2020)

BUG FIXES:
* r/tfe_workspace: Allow VCS repo to be removed from a workspace when it has been removed from the configuration. ([#173](https://github.com/hashicorp/terraform-provider-tfe/pull/173))

## 0.16.1 (April 28, 2020)

BUG FIXES:
* r/tfe_workspace: Running a plan/apply when a workspace has been deleted outside of
  terraform no longer causes a panic. ([#162](https://github.com/hashicorp/terraform-provider-tfe/pull/162))

## 0.16.0 (April 14, 2020)

FEATURES:

- **New Resource**: `tfe_organization_membership` ([#154](https://github.com/hashicorp/terraform-provider-tfe/pull/154))
- **New Resource**: `tfe_team_organization_member` ([#154](https://github.com/hashicorp/terraform-provider-tfe/pull/154))

## 0.15.1 (March 25, 2020)

ENHANCEMENTS:
* r/tfe_workspace: Migrate ID from <organization>/<workspace> to opaque external_id ([#106](https://github.com/hashicorp/terraform-provider-tfe/pull/106))
* r/tfe_variable: Migrate workspace_id from <organization>/<workspace> to opaque external_id ([#106](https://github.com/hashicorp/terraform-provider-tfe/pull/106))
* r/tfe_team_access: Migrate workspace_id from <organization>/<workspace> to opaque external_id ([#106](https://github.com/hashicorp/terraform-provider-tfe/pull/106))

## 0.15.0 (March 25, 2020)

## 0.14.1 (March 04, 2020)

BUG FIXES:

* t/tfe_workspace: Issues with updating `working_directory` ([[#137](https://github.com/hashicorp/terraform-provider-tfe/pull/137)])
  and `trigger_prefixes` ([[#138](https://github.com/hashicorp/terraform-provider-tfe/pull/138)]) when removed from the configuration.
  Special note: if you have workspaces which are configured through the TFE provider, but have set the working directory or trigger prefixes manually, through the UI, you'll need to update your configuration.

## 0.14.0 (February 20, 2020)

FEATURES:

* **New Resource:** `tfe_run_trigger` ([[#132](https://github.com/hashicorp/terraform-provider-tfe/pull/132)])

## 0.13.0 (February 18, 2020)

ENHANCEMENTS:

* provider: Update to the standalone SDK ([[#130](https://github.com/hashicorp/terraform-provider-tfe/pull/130)])

## 0.12.1 (February 12, 2020)

BUG FIXES:

* provider: Lock the provider v2.2 for Terraform Enterprise ([[#127](https://github.com/hashicorp/terraform-provider-tfe/pull/127)])
This will warn users that this version of the provider does not support Terraform Enterprise versions < 202001-1

## 0.12.0 (February 11, 2020)

BREAKING CHANGES:

* r/tfe_variable: Update the workspace variable resource to utilize the "nested" routes that are now preferred ([[#123](https://github.com/hashicorp/terraform-provider-tfe/pull/123)])
This change is incompatible with Terraform Enterprise versions < 202001-1.

ENHANCEMENTS:

* **New Resource:** `tfe_policy_set_parameter` ([[#123](https://github.com/hashicorp/terraform-provider-tfe/pull/123)])
* r/tfe_variable: Add support for descriptions for workspace variables ([[#121](https://github.com/hashicorp/terraform-provider-tfe/pull/121)])

## 0.11.4 (December 13, 2019)

BUG FIXES:

r/tfe_oauth_client: Issue with using private_key and validation check ([[#113]](https://github.com/hashicorp/terraform-provider-tfe/pull/113))

## 0.11.3 (December 10, 2019)

ENHANCEMENTS:

* r/tfe_oauth_client: Adding support for Azure DevOps Server and Azure DevOps Services ([[#99](https://github.com/hashicorp/terraform-provider-tfe/pull/99)])

## 0.11.2 (December 10, 2019)

ENHANCEMENTS:

* provider: Retry requests which result in server errors ([[#109](https://github.com/hashicorp/terraform-provider-tfe/pull/109)])

## 0.11.1 (September 27, 2019)

ENHANCEMENTS:

* r/tfe_workspace: Adding support to configure execution mode ([[#92](https://github.com/hashicorp/terraform-provider-tfe/pull/92)])

## 0.11.0 (August 19, 2019)

FEATURES:

* **New Resource:** `tfe_notification_configuration` ([[#86](https://github.com/hashicorp/terraform-provider-tfe/pull/86)])

## 0.10.1 (June 26, 2019)

BUG FIXES:

* r/tfe_workspace: Ensure that file-triggers-enabled and trigger-prefixes fields are updated when changed ([#81](https://github.com/hashicorp/terraform-provider-tfe/pull/81))

## 0.10.0 (June 20, 2019)

ENHANCEMENTS:

* r/tfe_policy_set: Added support for VCS policy sets. ([#80](https://github.com/hashicorp/terraform-provider-tfe/issues/80))

## 0.9.1 (June 05, 2019)

ENHANCEMENTS:

* r/tfe_workspace: Add monorepo filtering workspace config fields ([#77](https://github.com/hashicorp/terraform-provider-tfe/pull/77))
* provider: Add support for TFE_HOSTNAME and TFE_TOKEN environment variables ([#78](https://github.com/hashicorp/terraform-provider-tfe/pull/78), fixes [#31](https://github.com/hashicorp/terraform-provider-tfe/issues/31))

## 0.9.0 (May 23, 2019)

IMPROVEMENTS:

* The provider is now compatible with Terraform v0.12, while retaining compatibility with prior versions.

## 0.8.2 (April 08, 2019)

BUG FIXES:

* d/tfe_workspace: Set the correct workspace ID ([#74](https://github.com/hashicorp/terraform-provider-tfe/issues/74))

## 0.8.1 (March 26, 2019)

BUG FIXES:

* provider: Update the vendor directory so it's in sync with the versions defined in `go.mod` ([#73](https://github.com/hashicorp/terraform-provider-tfe/issues/73))

## 0.8.0 (March 26, 2019)

BUG FIXES:

* r/tfe_variable: Mark `value` as optional (defaults to `""`) to match TFE API behavior ([#72](https://github.com/hashicorp/terraform-provider-tfe/issues/72))

## 0.7.1 (February 15, 2019)

BUG FIXES:

* r/tfe_workspace: Add a check when migrating `vcs_repo` from a set to a list ([#64](https://github.com/hashicorp/terraform-provider-tfe/issues/64))

## 0.7.0 (February 14, 2019)

ENHANCEMENTS:

* provider: Enable request/response logging ([#55](https://github.com/hashicorp/terraform-provider-tfe/issues/55))
* provider: Report detailed service discovery and version constraints information ([#61](https://github.com/hashicorp/terraform-provider-tfe/issues/61))
* r/tfe_workspace: Try to find a workspace by external ID before removing it ([#51](https://github.com/hashicorp/terraform-provider-tfe/issues/51))
* r/tfe_workspace: Use a list instead of a set for a workspace `vcs_repo` ([#53](https://github.com/hashicorp/terraform-provider-tfe/issues/53))

## 0.6.0 (January 08, 2019)

FEATURES:

* **New resource**: `tfe_oauth_client` ([#42](https://github.com/hashicorp/terraform-provider-tfe/issues/42))
* **New data source**: `tfe_ssh_key` ([#43](https://github.com/hashicorp/terraform-provider-tfe/issues/43))
* **New data source**: `tfe_team` ([#43](https://github.com/hashicorp/terraform-provider-tfe/issues/43))
* **New data source**: `tfe_team_access` ([#43](https://github.com/hashicorp/terraform-provider-tfe/issues/43))
* **New data source**: `tfe_workspace` ([#43](https://github.com/hashicorp/terraform-provider-tfe/issues/43))
* **New data source**: `tfe_workspace_ids` ([#43](https://github.com/hashicorp/terraform-provider-tfe/issues/43))

## 0.5.0 (December 12, 2018)

ENHANCEMENTS:

* r/tfe_workspace: Support queuing all runs for new workspaces ([#41](https://github.com/hashicorp/terraform-provider-tfe/issues/41))

## 0.4.0 (November 27, 2018)

ENHANCEMENTS:

* r/tfe_workspace: Support assigning an SSH key to a workspace ([#38](https://github.com/hashicorp/terraform-provider-tfe/issues/38))

## 0.3.0 (November 13, 2018)

FEATURES:

* **New resource**: `tfe_policy_set` ([#33](https://github.com/hashicorp/terraform-provider-tfe/issues/33))

ENHANCEMENTS:

* `go-tfe` now includes logic to throttle requests preventing rate limit errors ([#34](https://github.com/hashicorp/terraform-provider-tfe/issues/34))

BUG FIXES:

* r/tfe_workspace: Fix a bug that prevented to set `auto-apply` to false ([#30](https://github.com/hashicorp/terraform-provider-tfe/issues/30))

## 0.2.0 (September 20, 2018)

NOTES:

* r/tfe_workspace: The format of the internal ID used to track workspaces
  is changed to be more inline with other representations of the same ID. The ID
  should be converted automatically during an `apply`, but the conversion can also
  be triggered manually by running `terraform refresh` when it causes issues.

FEATURES:

* Add `terraform import` support to all (except `tfe_ssh_key`) resources ([#20](https://github.com/hashicorp/terraform-provider-tfe/issues/20))

ENHANCEMENTS:

* r/tfe_workspace: Export the Terraform Enterprise workspace ID ([#21](https://github.com/hashicorp/terraform-provider-tfe/issues/21))

## 0.1.0 (August 14, 2018)

Initial release.<|MERGE_RESOLUTION|>--- conflicted
+++ resolved
@@ -1,13 +1,10 @@
-<<<<<<< HEAD
-# UNRELEASED
+## UNRELEASED
 <!-- Add CHANGELOG entry to this section for any PR awaiting the next release -->
 <!-- Please also include if this is a Bug Fix, Enhancement, or Feature -->
 
 FEATURES:
 * **New Resource**: `r/tfe_registry_provider` is a new resource for managing public and private providers in the private registry, by @tmatilai [1185](https://github.com/hashicorp/terraform-provider-tfe/pull/1185)
 
-# v0.51.0
-=======
 ## v0.51.1
 
 BUG FIXES:
@@ -16,7 +13,6 @@
 * `/r/tfe_workspace_settings`: Fix compatibility with older versions of Terraform Enterprise when using agent execution by @brandonc [1193](https://github.com/hashicorp/terraform-provider-tfe/pull/1193)
 
 ## v0.51.0
->>>>>>> 350ab37a
 
 DEPRECATIONS and BREAKING CHANGES:
 * `r/tfe_workspace`: `execution_mode` and `agent_pool_id` attributes have been deprecated in favor of a new resource, `tfe_workspace_settings`. Note that these fields no longer compute defaults which is consistent with using a new resource to manage these same settings. In practice, this means that if you unset `execution_mode` or `agent_pool_id` without also creating a `tfe_workspace_settings`, the setting will no longer revert to the default "remote" mode. To migrate, relocate the `execution_mode` and `agent_pool_id` arguments to `tfe_workspace_settings`.
