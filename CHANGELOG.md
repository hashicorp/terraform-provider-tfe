--- conflicted
+++ resolved
@@ -1,13 +1,11 @@
 ## Unreleased
 
-<<<<<<< HEAD
 ENHANCEMENTS:
 
 * `r/tfe_workspace_run`: Allow configuration without `apply` and `destroy` blocks, by @tmatilai ([#1604](https://github.com/hashicorp/terraform-provider-tfe/pull/1604))
-=======
+
 BUG FIXES:
 * `d/tfe_outputs`: fixes 'error inferring type for key' for output objects that had a key with null value.  (#1709), by @uturunku1 [#1699](https://github.com/hashicorp/terraform-provider-tfe/pull/1709)
->>>>>>> 88bdfb52
 
 ## v0.65.2
 
