--- conflicted
+++ resolved
@@ -25,11 +25,8 @@
   terraform-provider-release:
     name: 'Terraform Provider Release'
     needs: [release-notes]
-<<<<<<< HEAD
-    uses: hashicorp/ghaction-terraform-provider-release/.github/workflows/hashicorp.yml@v4
-=======
+
     uses: hashicorp/ghaction-terraform-provider-release/.github/workflows/hashicorp.yml@v5
->>>>>>> 7156f0fc
     secrets:
       hc-releases-github-token: '${{ secrets.HASHI_RELEASES_GITHUB_TOKEN }}'
       hc-releases-host-staging: '${{ secrets.HC_RELEASES_HOST_STAGING }}'
